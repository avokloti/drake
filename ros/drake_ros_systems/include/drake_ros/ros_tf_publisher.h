--- conflicted
+++ resolved
@@ -95,11 +95,7 @@
       if (!PublishTfForRigidBody(rigid_body.get())) continue;
 
       // Creates a unique key for holding the transform message.
-<<<<<<< HEAD
-      std::string key = rigid_body->get_model_name() + rigid_body->name();
-=======
-      std::string key = rigid_body->model_name() + rigid_body->get_name();
->>>>>>> 29d24939
+      std::string key = rigid_body->get_model_name() + rigid_body->get_name();
 
       // Checks whether a transform message for the current link was already
       // added to the transform_messages_ map.
@@ -113,11 +109,7 @@
       std::unique_ptr<geometry_msgs::TransformStamped> message(
           new geometry_msgs::TransformStamped());
 
-<<<<<<< HEAD
-      message->header.frame_id = rigid_body->parent->name();
-=======
       message->header.frame_id = rigid_body->parent->get_name();
->>>>>>> 29d24939
       message->child_frame_id = rigid_body->get_name();
 
       // Obtains the current link's joint.
@@ -214,11 +206,7 @@
       if (!PublishTfForRigidBody(rigid_body.get())) continue;
 
       // Obtains a unique key for holding the transform message.
-<<<<<<< HEAD
       std::string key = rigid_body->get_model_name() + rigid_body->get_name();
-=======
-      std::string key = rigid_body->model_name() + rigid_body->get_name();
->>>>>>> 29d24939
 
       // Verifies that a geometry_msgs::TransformStamped message for the current
       // link exists in the transform_messages_ map.
