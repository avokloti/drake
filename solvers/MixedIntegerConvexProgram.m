--- conflicted
+++ resolved
@@ -278,12 +278,8 @@
       end
     end
 
-<<<<<<< HEAD
-    function [obj, solvertime] = solveGurobi(obj, params)
+    function [obj, solvertime, objval] = solveGurobi(obj, params)
       checkDependency('gurobi');
-=======
-    function [obj, solvertime, objval] = solveGurobi(obj, params)
->>>>>>> 494543af
       if nargin < 2
         params = struct();
       end
@@ -349,12 +345,8 @@
       end
     end
 
-<<<<<<< HEAD
-    function [obj, solvertime] = solveYalmip(obj)
+    function [obj, solvertime, objval] = solveYalmip(obj)
       checkDependency('gurobi');
-=======
-    function [obj, solvertime, objval] = solveYalmip(obj)
->>>>>>> 494543af
       constraints = obj.symbolic_constraints;
       objective = obj.symbolic_objective;
 
