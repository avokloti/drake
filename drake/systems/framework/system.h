#pragma once

#include <string>
#include <vector>
#include <limits>

#include "drake/common/drake_assert.h"
#include "drake/common/drake_throw.h"
#include "drake/drakeSystemFramework_export.h"
#include "drake/systems/framework/context_base.h"
#include "drake/systems/framework/cache.h"
#include "drake/systems/framework/system_output.h"
#include "drake/systems/framework/system_port_descriptor.h"

namespace drake {
namespace systems {

/// This information is returned along with the next update/sample/event time
/// and is provided back to the System when that time is reached to ensure that
/// the correct sampling actions are taken.
struct SampleActions {
  /// When the next discrete action is required.
  double time{std::numeric_limits<double>::quiet_NaN()};
  // TODO(sherm1) Record (subsystem,eventlist) pairs indicating what is 
  // supposed to happen at that time and providing O(1) access to the 
  // appropriate update/sampler/event handler method. 
};

/// A superclass template for systems that receive input, maintain state, and
/// produce output of a given mathematical type T.
///
/// @tparam T The vector element type, which must be a valid Eigen scalar.
template <typename T>
class System {
 public:
  virtual ~System() {}

  /// Evaluates to `true` if any of the inputs to the system is directly
  /// fed through to any of its outputs and `false` otherwise.
  ///
  /// By default we assume that there is direct feedthrough of values from
  /// every input port to every output port. This is a conservative assumption
  /// that ensures we detect and can prevent the formation of algebraic loops
  /// (implicit computations) in system diagrams. Any System for which none of
  /// the input ports ever feeds through to any of the output ports should
  /// override this method to return false.
  // TODO(amcastro-tri): Provide a more descriptive mechanism to specify
  // pairwise (input_port, output_port) feedthrough.
  virtual bool has_any_direct_feedthrough() const { return true; }

  /// Returns the number of input ports of the system.
  int get_num_input_ports() const {
    return static_cast<int>(input_ports_.size());
  }

  /// Returns the number of output ports of the system.
  int get_num_output_ports() const {
    return static_cast<int>(output_ports_.size());
  }

  /// Returns descriptors for all the input ports of this system.
  const std::vector<SystemPortDescriptor<T>>& get_input_ports() const {
    return input_ports_;
  }

  /// Returns the input port @p input_port.
  const SystemPortDescriptor<T>& get_input_port(int port_number) const {
    if (port_number >= get_num_input_ports()) {
      throw std::out_of_range("port number out of range.");
    }
    return input_ports_[port_number];
  }

  /// Returns the output port @p output_port.
  const SystemPortDescriptor<T>& get_output_port(int port_number) const {
    if (port_number >= get_num_output_ports()) {
      throw std::out_of_range("port number out of range.");
    }
    return output_ports_[port_number];
  }

  /// Returns descriptors for all the output ports of this system.
  const std::vector<SystemPortDescriptor<T>>& get_output_ports() const {
    return output_ports_;
  }

  /// Checks that @p output is consistent with the number and size of output
  /// ports declared by the system.
  /// @throw exception unless `output` is non-null and valid for this system.
  void CheckValidOutput(const SystemOutput<T>* output) const {
    DRAKE_THROW_UNLESS(output != nullptr);

    // Checks that the number of output ports in the system output is consistent
    // with the number of output ports declared by the System.
    DRAKE_THROW_UNLESS(output->get_num_ports() == get_num_output_ports());

    // Checks the validity of each output port.
    for (int i = 0; i < get_num_output_ports(); ++i) {
      // TODO(amcastro-tri): add appropriate checks for kAbstractValued ports
      // once abstract ports are implemented in 3164.
      if (get_output_port(i).get_data_type() == kVectorValued) {
        const VectorBase<T>* output_vector = output->get_vector_data(i);
        DRAKE_THROW_UNLESS(output_vector != nullptr);
        DRAKE_THROW_UNLESS(output_vector->get_value().rows() ==
                           get_output_port(i).get_size());
      }
    }
  }

  /// Checks that @p context is consistent for this system.
  /// @throw exception unless `context` is valid for this system.
  void CheckValidContext(const ContextBase<T>& context) const {
    // Checks that the number of input ports in the context is consistent with
    // the number of ports declared by the System.
    DRAKE_THROW_UNLESS(context.get_num_input_ports() ==
                       this->get_num_input_ports());

    // Checks that the size of the input ports in the context matches the
    // declarations made by the system.
    for (int i = 0; i < this->get_num_input_ports(); ++i) {
      // TODO(amcastro-tri): add appropriate checks for kAbstractValued ports
      // once abstract ports are implemented in 3164.
      if (this->get_input_port(i).get_data_type() == kVectorValued) {
        const VectorBase<T>* input_vector = context.get_vector_input(i);
        DRAKE_THROW_UNLESS(input_vector != nullptr);
        DRAKE_THROW_UNLESS(input_vector->get_value().rows() ==
                           get_input_port(i).get_size());
      }
    }
  }

  /// Returns a default context, initialized with the correct
  /// numbers of concrete input ports and state variables for this System.
  /// Since input port pointers are not owned by the context, they should
  /// simply be initialized to nullptr.
  virtual std::unique_ptr<ContextBase<T>> CreateDefaultContext() const = 0;

  /// Returns a default output, initialized with the correct number of
  /// concrete output ports for this System. @p context is provided as
  /// an argument to support some specialized use cases. Most typical
  /// System implementations should ignore it.
  virtual std::unique_ptr<SystemOutput<T>> AllocateOutput(
      const ContextBase<T>& context) const = 0;

  /// This method is invoked by a Simulator at designated meaningful points
  /// along a trajectory, to allow the executing System a chance to take some
  /// kind of output action. Typical actions may include terminal output,
  /// logging, plotting, and sending messages. Other than computational cost,
  /// publishing has no effect on the progress of a simulation (but see note
  /// below).
  ///
  /// By default Publish() will be called at the start of each continuous
  /// integration step, after discrete variables have been updated to the values
  /// they will hold throughout the step. However, a Simulator may allow control
  /// over the publication rate. Publish() will always be called at the start of
  /// the first step of a simulation (after initialization) and after the final
  /// simulation step (after a final update to discrete variables).
  ///
  /// @note When publishing is scheduled a particular times, those times likely
  /// will not coincide with integrator step times. A Simulator may interpolate
  /// to generate a suitable Context, or it may adjust the integrator step size
  /// so that a step begins exactly at the next publication time. In the latter
  /// case the change in step size may affect the numerical result somewhat
  /// since a smaller integrator step produces a more accurate solution.
  void Publish(const ContextBase<T>& context) const {
      // TODO(sherm1) Validate context (at least in Debug).
      DoPublish(context);
  }

  /// This method is called to perform discrete updates to the Context, with
  /// the particular actions to take supplied in `actions`. 
  void Update(ContextBase<T>* context, const SampleActions& actions) const {
      // TODO(sherm1) Validate context (at least in Debug).
      DoUpdate(context, actions);
  }

  /// This method is called by a Simulator during its calculation of the size of
  /// the next continuous step to attempt. The System returns the next time at
  /// which some discrete action must be taken, and records what those actions
  /// ought to be in the given SampleActions object, which must not be null.
  /// Upon reaching that time, the Simulator invokes either a publication 
  /// action (with a const Context) or an update action (with a mutable
  /// Context). The SampleAction object is retained and returned to the System
  /// when it is time to take the action.
  double CalcNextSampleTime(const ContextBase<T>& context,
                            SampleActions* actions) const {
      // TODO(sherm1) Validate context (at least in Debug).
      DRAKE_ASSERT(actions != nullptr);
      return DoCalcNextSampleTime(context, actions);
  }

  /// Computes the output for the given context, possibly updating values
  /// in the cache.
  virtual void EvalOutput(const ContextBase<T>& context,
                          SystemOutput<T>* output) const = 0;

  /// Returns the potential energy currently stored in the configuration
  /// provided in the given @p context. Non-physical Systems will return 0.
  virtual T EvalPotentialEnergy(const ContextBase<T>& context) const {
    return T(0);
  }

  /// Returns the kinetic energy currently present in the motion provided in
  /// the given @p context. Non-physical Systems will return 0.
  virtual T EvalKineticEnergy(const ContextBase<T>& context) const {
    return T(0);
  }

  /// Returns the rate at which mechanical energy is being converted *from*
  /// potential energy *to* kinetic energy by this system in the given Context.
  /// This quantity will be positive when potential energy is decreasing. Note
  /// that kinetic energy will also be affected by non-conservative forces so we
  /// can't say which direction it is moving, only whether the conservative
  /// power is increasing or decreasing the kinetic energy. Power is in watts
  /// (J/s).
  ///
  /// By default, returns zero. Continuous, physical systems should override.
  virtual T EvalConservativePower(const ContextBase<T>& context) const {
    return T(0);
  }

  /// Returns the rate at which mechanical energy is being generated (positive)
  /// or dissipated (negative) *other than* by conversion between potential and
  /// kinetic energy (in the given Context). Integrating this quantity yields
  /// work W, and the total energy `E=PE+KE-W` should be conserved by any
  /// physically-correct model, to within integration accuracy of W. Power is in
  /// watts (J/s). (Watts are abbreviated W but not to be confused with work!)
  /// This method is meaningful only for physical systems; others return 0.
  ///
  /// By default, returns zero. Continuous, physical systems should override.
  virtual T EvalNonConservativePower(const ContextBase<T>& context) const {
    return T(0);
  }

  /// Returns a ContinuousState of the same size as the continuous_state
  /// allocated in CreateDefaultContext. Solvers will provide this state as the
  /// output argument to EvalTimeDerivatives.
  ///
  /// By default, allocates no derivatives. Systems with continuous state
  /// variables should override.
  virtual std::unique_ptr<ContinuousState<T>> AllocateTimeDerivatives() const {
    return nullptr;
  }

  /// Produces the derivatives of the continuous state xc with respect to time.
  /// The @p derivatives vector will correspond elementwise with the state
  /// vector Context.state.continuous_state.get_state(). Thus, if the state in
  /// the Context has second-order structure, that same structure applies to
  /// the derivatives.
  ///
  /// Implementations may assume that the given @p derivatives argument has the
  /// same constituent structure as was produced by AllocateTimeDerivatives.
  ///
  /// @param context The context in which to evaluate the derivatives.
  ///
  /// @param derivatives The output vector. Will be the same length as the
  ///                    state vector Context.state.continuous_state.
  virtual void EvalTimeDerivatives(const ContextBase<T>& context,
                                   ContinuousState<T>* derivatives) const {
    return;
  }

  /// Transforms the velocity (v) in the given Context state to the derivative
  /// of the configuration (qdot). The transformation must be linear in velocity
  /// (qdot = N(q) * v), and it must require no more than O(N) time to compute
  /// in the number of generalized velocity states.
  ///
  /// The default implementation uses the identity mapping. It throws
  /// std::out_of_range if the @p generalized_velocity and
  /// @p configuration_derivatives are not the same size. Child classes should
  /// override this function if qdot != v.
  ///
  /// Implementations may assume that @p configuration_derivatives is of
  /// the same size as the generalized position allocated in
  /// CreateDefaultContext()->continuous_state.get_generalized_position(),
  /// and should populate it with elementwise-corresponding derivatives of
  /// position. Implementations that are not second-order systems may simply
  /// do nothing.
  virtual void MapVelocityToConfigurationDerivatives(
      const ContextBase<T>& context, const StateVector<T>& generalized_velocity,
      StateVector<T>* configuration_derivatives) const {
    if (generalized_velocity.size() != configuration_derivatives->size()) {
      throw std::out_of_range(
          "generalized_velocity.size() " +
          std::to_string(generalized_velocity.size()) +
          " != configuration_derivatives.size() " +
          std::to_string(configuration_derivatives->size()) +
          ". Do you need to override the default implementation of " +
          "MapVelocityToConfigurationDerivatives?");
    }

    for (int i = 0; i < generalized_velocity.size(); ++i) {
      configuration_derivatives->SetAtIndex(i,
                                            generalized_velocity.GetAtIndex(i));
    }
  }

  // TODO(david-german-tri): Add MapConfigurationDerivativesToVelocity
  // and MapAccelerationToConfigurationSecondDerivatives.

  virtual void set_name(const std::string& name) { name_ = name; }
  virtual std::string get_name() const { return name_; }

 protected:
  System() {}

  /// Adds a port with the specified @p descriptor to the input topology.
  void DeclareInputPort(const SystemPortDescriptor<T>& descriptor) {
    DRAKE_ASSERT(descriptor.get_index() == get_num_input_ports());
    DRAKE_ASSERT(descriptor.get_face() == kInputPort);
    input_ports_.emplace_back(descriptor);
  }

  /// Adds a port with the specified @p type, @p size, and @p sampling
  /// to the input topology.
  void DeclareInputPort(PortDataType type, int size, SamplingSpec sampling) {
<<<<<<< HEAD
    input_ports_.emplace_back(this, kInputPort, get_num_input_ports(),
                                 kVectorValued, size, sampling);
=======
    input_ports_.emplace_back(this, kInputPort, input_ports_.size(),
                              kVectorValued, size, sampling);
  }

  /// Adds an abstract-valued port with the specified @p sampling to the
  /// input topology.
  void DeclareAbstractInputPort(SamplingSpec sampling) {
    DeclareInputPort(kAbstractValued, 0 /* size */, sampling);
>>>>>>> 3d877cbf
  }

  /// Adds a port with the specified @p descriptor to the output topology.
  void DeclareOutputPort(const SystemPortDescriptor<T>& descriptor) {
    DRAKE_ASSERT(descriptor.get_index() == get_num_output_ports());
    DRAKE_ASSERT(descriptor.get_face() == kOutputPort);
    output_ports_.emplace_back(descriptor);
  }

  /// Adds a port with the specified @p type, @p size, and @p sampling
  /// to the output topology.
  void DeclareOutputPort(PortDataType type, int size, SamplingSpec sampling) {
<<<<<<< HEAD
    output_ports_.emplace_back(this, kOutputPort, get_num_output_ports(),
                                  kVectorValued, size, sampling);
  }

  /// Implement this in your concrete System if you want it to take some action
  /// when the Simulator calls the Publish() method. This can be used for
  /// sending messages, producing console output, debugging, logging, saving the
  /// trajectory to a file, etc. You may assume that the `context` has already
  /// been validated before it is passed to you here.
  virtual void DoPublish(const ContextBase<T>& context) const {}

  /// Implement this method if your System has any difference variables xd,
  /// mode variables, or sampled input or output ports. The `actions` argument
  /// specifies what to do and may include difference variable updates, port
  /// sampling, or execution of event handlers that may make arbitrary changes
  /// to the Context.
  virtual void DoUpdate(ContextBase<T>* context,
                        const SampleActions& actions) const {}

  /// Implement this method if your System has any discrete actions which must
  /// interrupt the continuous simulation. You may assume that the context
  /// has already been validated and the `actions` pointer is not null.
  /// The default implemention returns Infinity and does not write to `actions`.
  virtual double DoCalcNextSampleTime(const ContextBase<T>& context,
                                      SampleActions* actions) const {
    actions->time = std::numeric_limits<double>::infinity();
    return actions->time;
  }

=======
    output_ports_.emplace_back(this, kOutputPort, output_ports_.size(),
                               kVectorValued, size, sampling);
  }

  /// Adds an abstract-valued port with the specified @p sampling to the
  /// output topology.
  void DeclareAbstractOutputPort(SamplingSpec sampling) {
    DeclareOutputPort(kAbstractValued, 0 /* size */, sampling);
  }


>>>>>>> 3d877cbf
 private:
  // SystemInterface objects are neither copyable nor moveable.
  System(const System<T>& other) = delete;
  System& operator=(const System<T>& other) = delete;
  System(System<T>&& other) = delete;
  System& operator=(System<T>&& other) = delete;

  std::string name_;
  std::vector<SystemPortDescriptor<T>> input_ports_;
  std::vector<SystemPortDescriptor<T>> output_ports_;
};

}  // namespace systems
}  // namespace drake<|MERGE_RESOLUTION|>--- conflicted
+++ resolved
@@ -314,11 +314,7 @@
   /// Adds a port with the specified @p type, @p size, and @p sampling
   /// to the input topology.
   void DeclareInputPort(PortDataType type, int size, SamplingSpec sampling) {
-<<<<<<< HEAD
     input_ports_.emplace_back(this, kInputPort, get_num_input_ports(),
-                                 kVectorValued, size, sampling);
-=======
-    input_ports_.emplace_back(this, kInputPort, input_ports_.size(),
                               kVectorValued, size, sampling);
   }
 
@@ -326,7 +322,6 @@
   /// input topology.
   void DeclareAbstractInputPort(SamplingSpec sampling) {
     DeclareInputPort(kAbstractValued, 0 /* size */, sampling);
->>>>>>> 3d877cbf
   }
 
   /// Adds a port with the specified @p descriptor to the output topology.
@@ -339,10 +334,16 @@
   /// Adds a port with the specified @p type, @p size, and @p sampling
   /// to the output topology.
   void DeclareOutputPort(PortDataType type, int size, SamplingSpec sampling) {
-<<<<<<< HEAD
     output_ports_.emplace_back(this, kOutputPort, get_num_output_ports(),
-                                  kVectorValued, size, sampling);
-  }
+                               kVectorValued, size, sampling);
+  }
+
+  /// Adds an abstract-valued port with the specified @p sampling to the
+  /// output topology.
+  void DeclareAbstractOutputPort(SamplingSpec sampling) {
+    DeclareOutputPort(kAbstractValued, 0 /* size */, sampling);
+  }
+
 
   /// Implement this in your concrete System if you want it to take some action
   /// when the Simulator calls the Publish() method. This can be used for
@@ -369,19 +370,6 @@
     return actions->time;
   }
 
-=======
-    output_ports_.emplace_back(this, kOutputPort, output_ports_.size(),
-                               kVectorValued, size, sampling);
-  }
-
-  /// Adds an abstract-valued port with the specified @p sampling to the
-  /// output topology.
-  void DeclareAbstractOutputPort(SamplingSpec sampling) {
-    DeclareOutputPort(kAbstractValued, 0 /* size */, sampling);
-  }
-
-
->>>>>>> 3d877cbf
  private:
   // SystemInterface objects are neither copyable nor moveable.
   System(const System<T>& other) = delete;
