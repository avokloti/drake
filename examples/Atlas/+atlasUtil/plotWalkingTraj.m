function [com, rms_com] = plotWalkingTraj(r, traj, walking_plan_data)
%NOTEST

comtraj = walking_plan_data.getCenterOfMassTrajectory();
if ~isa(comtraj, 'Trajectory')
  comtraj = ExpPlusPPTrajectory(comtraj.breaks,...
                                                  comtraj.K,...
                                                  comtraj.A,...
                                                  comtraj.alpha,...
                                                  comtraj.gamma);
end
zmptraj = walking_plan_data.getZMPTrajectory();

nq = r.getNumPositions();
tts = traj.getBreaks();
T = tts(end);
dt = tts(2) - tts(1);

nx = r.getNumStates();
x_smooth=zeros(nx,length(tts));
x_breaks = traj.eval(tts);
for i=1:nx
  x_smooth(i,:) = smooth(x_breaks(i,:),15,'lowess');
end
dtraj = fnder(PPTrajectory(spline(tts,x_smooth)));
qddtraj = dtraj(nq+(1:nq));

<<<<<<< HEAD
walking_plan_body_motions = walking_plan_data.getBodyMotions();

body_motions = struct('right', [], 'left', []);
for j = 1:length(walking_plan_body_motions)
  if walking_plan_body_motions(j).body_id == r.foot_body_id.right || ...
     (walking_plan_body_motions(j).body_id < 0 && r.getFrame(walking_plan_body_motions(j).body_id).body_ind == r.foot_body_id.right)
     body_motions.right = walking_plan_body_motions(j);
  elseif  walking_plan_body_motions(j).body_id == r.foot_body_id.left || ...
     (walking_plan_body_motions(j).body_id < 0 && r.getFrame(walking_plan_body_motions(j).body_id).body_ind == r.foot_body_id.left)
     body_motions.left = walking_plan_body_motions(j);
  end
end

foot_bodies = struct();
for f = {'left', 'right'}
  foot = f{1};
  if body_motions.(foot).body_id > 0
    foot_bodies.(foot) = body_motions.(foot).body_id;
  else
    foot_bodies.(foot) = r.getFrame(body_motions.(foot).body_id).body_ind;
  end
end

=======
body_motions = struct('right', [], 'left', []);
for j = 1:length(walking_plan_data.body_motions)
  if walking_plan_data.body_motions(j).body_id == r.foot_body_id.right || ...
     (walking_plan_data.body_motions(j).body_id < 0 && r.getFrame(walking_plan_data.body_motions(j).body_id).body_ind == r.foot_body_id.right)
     body_motions.right = walking_plan_data.body_motions(j);
  elseif  walking_plan_data.body_motions(j).body_id == r.foot_body_id.left || ...
     (walking_plan_data.body_motions(j).body_id < 0 && r.getFrame(walking_plan_data.body_motions(j).body_id).body_ind == r.foot_body_id.left)
     body_motions.left = walking_plan_data.body_motions(j);
  end
end

foot_bodies = struct();
for f = {'left', 'right'}
  foot = f{1};
  if body_motions.(foot).body_id > 0
    foot_bodies.(foot) = body_motions.(foot).body_id;
  else
    foot_bodies.(foot) = r.getFrame(body_motions.(foot).body_id).body_ind;
  end
end

>>>>>>> aede0304
step_counter = struct('left', 0, 'right', 0);

ts = linspace(tts(1), tts(end), 150);

rms_zmp = 0;
rms_com = 0;
rms_foot = 0;
T = floor(T/dt)*dt;
com = zeros(3, length(ts));
comdes = zeros(2, length(ts));
zmpdes = zeros(2, length(ts));
zmpact = zeros(2, length(ts));
foot_pos = struct('left', zeros(6, length(ts)),...
                  'right', zeros(6, length(ts)));

foot_traj = struct('left', PPTrajectory(body_motions.left.getPP()),...
                   'right', PPTrajectory(body_motions.right.getPP()));

foot_steps = struct('left', [], 'right', []);

for i=1:length(ts)
  % ts is from the walking plan, but traj is only defined at the dt
  % intervals
  t = round(ts(i)/dt)*dt;
  t = min(max(t,0),T);
  
  xt=traj.eval(t);
  q=xt(1:nq);
  qd=xt(nq+(1:nq));
  qdd=qddtraj.eval(t);

  kinsol = doKinematics(r, q, qd);

  [com(:,i),J]=getCOM(r,kinsol);
  Jdotv = centerOfMassJacobianDotTimesV(r,kinsol,0);
  comdes(:,i)=comtraj.eval(t);
  zmpdes(:,i)=zmptraj.eval(t);
  zmpact(:,i)=com(1:2,i) - com(3,i)/9.81 * (J(1:2,:)*qdd + Jdotv(1:2));

  for f = {'left', 'right'}
    foot = f{1};
    foot_cpos = terrainContactPositions(r, kinsol, foot_bodies.(foot));
<<<<<<< HEAD

    foot_p = forwardKin(r, kinsol, foot_bodies.(foot), [0;0;0], 1);

    foot_pos.(foot)(:,i) = foot_p;

    if any(foot_cpos(3,:) < 1e-4)
      step_counter.(foot) = step_counter.(foot) + 1;
      foot_steps.(foot)(:,step_counter.(foot)) = foot_p;
    end

=======

    foot_p = forwardKin(r, kinsol, foot_bodies.(foot), [0;0;0], 1);

    foot_pos.(foot)(:,i) = foot_p;

    if any(foot_cpos(3,:) < 1e-4)
      step_counter.(foot) = step_counter.(foot) + 1;
      foot_steps.(foot)(:,step_counter.(foot)) = foot_p;
    end

>>>>>>> aede0304
    foot_frame_des = eval(foot_traj.(foot), t);
    foot_frame_act = forwardKin(r, kinsol, body_motions.(foot).body_id, [0;0;0], 2);
    rms_foot = rms_foot + norm(foot_frame_des(1:3) - foot_frame_act(1:3))^2;
  end

  rms_zmp = rms_zmp+norm(zmpdes(:,i)-zmpact(:,i))^2;
  rms_com = rms_com+norm(comdes(:,i)-com(1:2,i))^2;
end

rms_zmp = sqrt(rms_zmp/length(ts))
rms_com = sqrt(rms_com/length(ts))
rms_foot = sqrt(rms_foot/(step_counter.left + step_counter.right))

figure(2);
clf;
subplot(2,1,1);
plot(ts,zmpdes(1,:),'b');
hold on;
plot(ts,zmpact(1,:),'r.-');
plot(ts,comdes(1,:),'g');
plot(ts,com(1,:),'m.-');
hold off;

subplot(2,1,2);
plot(ts,zmpdes(2,:),'b');
hold on;
plot(ts,zmpact(2,:),'r.-');
plot(ts,comdes(2,:),'g');
plot(ts,com(2,:),'m.-');
hold off;

figure(3)
clf;
plot(zmpdes(1,:),zmpdes(2,:),'b','LineWidth',3);
hold on;
plot(zmpact(1,:),zmpact(2,:),'r.-','LineWidth',1);
%plot(comdes(1,:),comdes(2,:),'g','LineWidth',3);
%plot(com(1,:),com(2,:),'m.-','LineWidth',1);

<<<<<<< HEAD
tc = struct('left', getTerrainContactPoints(r,foot_bodies.left),...
            'right', getTerrainContactPoints(r,foot_bodies.right));
=======
tc = struct('left', getTerrainContactPoints(r,foot_bodies.left, {{'heel', 'toe'}}),...
            'right', getTerrainContactPoints(r,foot_bodies.right, {{'heel', 'toe'}}));
>>>>>>> aede0304

for f = {'left', 'right'}
  foot = f{1};
  planned_foot_steps = eval(foot_traj.(foot), foot_traj.(foot).getBreaks());
  for i=1:size(planned_foot_steps,2);
    cpos = rpy2rotmat(planned_foot_steps(4:6,i)) * tc.(foot).pts + repmat(planned_foot_steps(1:3,i),1,4);
    if all(cpos(3,:)<=0.001)
      plot(cpos(1,[1,2]),cpos(2,[1,2]),'k-','LineWidth',2);
      plot(cpos(1,[1,3]),cpos(2,[1,3]),'k-','LineWidth',2);
      plot(cpos(1,[2,4]),cpos(2,[2,4]),'k-','LineWidth',2);
      plot(cpos(1,[3,4]),cpos(2,[3,4]),'k-','LineWidth',2);
    end
  end

  for i=1:step_counter.(foot)
    cpos = rpy2rotmat(foot_steps.(foot)(4:6,i)) * tc.(foot).pts + repmat(foot_steps.(foot)(1:3,i),1,4);
    plot(cpos(1,[1,2]),cpos(2,[1,2]),'g-','LineWidth',1.65);
    plot(cpos(1,[1,3]),cpos(2,[1,3]),'g-','LineWidth',1.65);
    plot(cpos(1,[2,4]),cpos(2,[2,4]),'g-','LineWidth',1.65);
    plot(cpos(1,[3,4]),cpos(2,[3,4]),'g-','LineWidth',1.65);
  end
end

plot(zmpdes(1,:),zmpdes(2,:),'b','LineWidth',3);
plot(zmpact(1,:),zmpact(2,:),'r.-','LineWidth',1);

axis equal;<|MERGE_RESOLUTION|>--- conflicted
+++ resolved
@@ -25,7 +25,6 @@
 dtraj = fnder(PPTrajectory(spline(tts,x_smooth)));
 qddtraj = dtraj(nq+(1:nq));
 
-<<<<<<< HEAD
 walking_plan_body_motions = walking_plan_data.getBodyMotions();
 
 body_motions = struct('right', [], 'left', []);
@@ -49,29 +48,6 @@
   end
 end
 
-=======
-body_motions = struct('right', [], 'left', []);
-for j = 1:length(walking_plan_data.body_motions)
-  if walking_plan_data.body_motions(j).body_id == r.foot_body_id.right || ...
-     (walking_plan_data.body_motions(j).body_id < 0 && r.getFrame(walking_plan_data.body_motions(j).body_id).body_ind == r.foot_body_id.right)
-     body_motions.right = walking_plan_data.body_motions(j);
-  elseif  walking_plan_data.body_motions(j).body_id == r.foot_body_id.left || ...
-     (walking_plan_data.body_motions(j).body_id < 0 && r.getFrame(walking_plan_data.body_motions(j).body_id).body_ind == r.foot_body_id.left)
-     body_motions.left = walking_plan_data.body_motions(j);
-  end
-end
-
-foot_bodies = struct();
-for f = {'left', 'right'}
-  foot = f{1};
-  if body_motions.(foot).body_id > 0
-    foot_bodies.(foot) = body_motions.(foot).body_id;
-  else
-    foot_bodies.(foot) = r.getFrame(body_motions.(foot).body_id).body_ind;
-  end
-end
-
->>>>>>> aede0304
 step_counter = struct('left', 0, 'right', 0);
 
 ts = linspace(tts(1), tts(end), 150);
@@ -114,7 +90,6 @@
   for f = {'left', 'right'}
     foot = f{1};
     foot_cpos = terrainContactPositions(r, kinsol, foot_bodies.(foot));
-<<<<<<< HEAD
 
     foot_p = forwardKin(r, kinsol, foot_bodies.(foot), [0;0;0], 1);
 
@@ -125,18 +100,6 @@
       foot_steps.(foot)(:,step_counter.(foot)) = foot_p;
     end
 
-=======
-
-    foot_p = forwardKin(r, kinsol, foot_bodies.(foot), [0;0;0], 1);
-
-    foot_pos.(foot)(:,i) = foot_p;
-
-    if any(foot_cpos(3,:) < 1e-4)
-      step_counter.(foot) = step_counter.(foot) + 1;
-      foot_steps.(foot)(:,step_counter.(foot)) = foot_p;
-    end
-
->>>>>>> aede0304
     foot_frame_des = eval(foot_traj.(foot), t);
     foot_frame_act = forwardKin(r, kinsol, body_motions.(foot).body_id, [0;0;0], 2);
     rms_foot = rms_foot + norm(foot_frame_des(1:3) - foot_frame_act(1:3))^2;
@@ -176,13 +139,8 @@
 %plot(comdes(1,:),comdes(2,:),'g','LineWidth',3);
 %plot(com(1,:),com(2,:),'m.-','LineWidth',1);
 
-<<<<<<< HEAD
-tc = struct('left', getTerrainContactPoints(r,foot_bodies.left),...
-            'right', getTerrainContactPoints(r,foot_bodies.right));
-=======
 tc = struct('left', getTerrainContactPoints(r,foot_bodies.left, {{'heel', 'toe'}}),...
             'right', getTerrainContactPoints(r,foot_bodies.right, {{'heel', 'toe'}}));
->>>>>>> aede0304
 
 for f = {'left', 'right'}
   foot = f{1};
